--- conflicted
+++ resolved
@@ -3,8 +3,6 @@
 /venv
 /__pycache__
 *.log
-<<<<<<< HEAD
-__pycache__/
-=======
 .env*
->>>>>>> 134defbf
+
+__pycache__/